--- conflicted
+++ resolved
@@ -75,17 +75,10 @@
     for emulator_config in session.emane.emane_config.emulator_config:
         value = config[emulator_config.id]
         add_configuration(emulator_element, emulator_config.id, value)
-    nem_element = etree.SubElement(emane_configuration, "nem")
-<<<<<<< HEAD
-    for core_config in emane_config.core_config:
+    core_element = etree.SubElement(emane_configuration, "core")
+    for core_config in session.emane.emane_config.core_config:
         value = config[core_config.id]
-        add_configuration(nem_element, core_config.id, value)
-
-=======
-    for nem_config in session.emane.emane_config.nem_config:
-        value = config[nem_config.id]
-        add_configuration(nem_element, nem_config.id, value)
->>>>>>> 172c5e7e
+        add_configuration(core_element, core_config.id, value)
     return emane_configuration
 
 
@@ -744,8 +737,8 @@
             name = config.get("name")
             value = config.get("value")
             configs[name] = value
-        nem_configuration = emane_global_configuration.find("nem")
-        for config in nem_configuration.iterchildren():
+        core_configuration = emane_global_configuration.find("core")
+        for config in core_configuration.iterchildren():
             name = config.get("name")
             value = config.get("value")
             configs[name] = value
