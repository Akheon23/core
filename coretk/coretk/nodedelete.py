"""
manage deletion
"""
from core.api.grpc import core_pb2


class CanvasComponentManagement:
    def __init__(self, canvas, core):
        self.app = core
        self.canvas = canvas

        # dictionary that maps node to box
        self.selected = {}

    def node_select(self, canvas_node, choose_multiple=False):
        """
        create a bounding box when a node is selected

        :param coretk.graph.CanvasNode canvas_node: canvas node object
        :return: nothing
        """

        if not choose_multiple:
            self.delete_current_bbox()

        # draw a bounding box if node hasn't been selected yet
        if canvas_node.id not in self.selected:
            x0, y0, x1, y1 = self.canvas.bbox(canvas_node.id)
            bbox_id = self.canvas.create_rectangle(
                (x0 - 6, y0 - 6, x1 + 6, y1 + 6),
                activedash=True,
                dash="-",
                tags="selectednodes",
            )
            self.selected[canvas_node.id] = bbox_id

    def node_drag(self, canvas_node, offset_x, offset_y):
        select_id = self.selected.get(canvas_node.id)
        if select_id is not None:
            self.canvas.move(select_id, offset_x, offset_y)

    def delete_current_bbox(self):
        for bbid in self.selected.values():
            self.canvas.delete(bbid)
        self.selected.clear()

    def delete_selected_nodes(self):
        edges = set()
        nodes = []

        node_to_wlink = {}
        for link_tuple in self.canvas.wireless_draw.map:
            nid_one, nid_two = link_tuple
            if nid_one not in node_to_wlink:
                node_to_wlink[nid_one] = []
            if nid_two not in node_to_wlink:
                node_to_wlink[nid_two] = []
            node_to_wlink[nid_one].append(link_tuple)
            node_to_wlink[nid_two].append(link_tuple)

        # delete antennas and wireless links
        for cnid in self.selected:
            canvas_node = self.canvas.nodes[cnid]
            if canvas_node.core_node.type != core_pb2.NodeType.WIRELESS_LAN:
                canvas_node.antenna_draw.delete_antennas()
            else:
                for e in canvas_node.edges:
                    link_proto = self.app.links[e.token]
                    node_one_id, node_two_id = (
                        link_proto.node_one_id,
                        link_proto.node_two_id,
                    )
                    if node_one_id == canvas_node.core_node.id:
                        neighbor_id = node_two_id
                    else:
                        neighbor_id = node_one_id
                    neighbor = self.app.canvas_nodes[neighbor_id]
                    if neighbor.core_node.type != core_pb2.NodeType.WIRELESS_LAN:
                        neighbor.antenna_draw.delete_antenna()

<<<<<<< HEAD
            if canvas_node.core_node.id in node_to_wlink:
                for link_tuple in node_to_wlink[canvas_node.core_node.id]:
                    nid_one, nid_two = link_tuple
                    if link_tuple in self.canvas.wireless_draw.map:
                        self.canvas.delete(self.canvas.wireless_draw.map[link_tuple])
                        link_cid = self.canvas.wireless_draw.map.pop(link_tuple, None)
                        canvas_node_one = self.app.canvas_nodes[nid_one]
                        canvas_node_two = self.app.canvas_nodes[nid_two]
                        if link_cid in canvas_node_one.wlans:
                            canvas_node_one.wlans.remove(link_cid)
                        if link_cid in canvas_node_two.wlans:
                            canvas_node_two.wlans.remove(link_cid)
=======
            for link_tuple in node_to_wlink.get(canvas_node.core_node.id, []):
                nid_one, nid_two = link_tuple
                if link_tuple in self.canvas.wireless_draw.map:
                    self.canvas.delete(self.canvas.wireless_draw.map[link_tuple])
                    link_cid = self.canvas.wireless_draw.map.pop(link_tuple, None)
                    canvas_node_one = self.app.canvas_nodes[nid_one]
                    canvas_node_two = self.app.canvas_nodes[nid_two]
                    if link_cid in canvas_node_one.wlans:
                        canvas_node_one.wlans.remove(link_cid)
                    if link_cid in canvas_node_two.wlans:
                        canvas_node_two.wlans.remove(link_cid)
>>>>>>> 804b95d4

        for node_id in list(self.selected):
            bbox_id = self.selected[node_id]
            canvas_node = self.canvas.nodes.pop(node_id)
            nodes.append(canvas_node)
            self.canvas.delete(node_id)
            self.canvas.delete(bbox_id)
            self.canvas.delete(canvas_node.text_id)
            for edge in canvas_node.edges:
                if edge in edges:
                    continue
                edges.add(edge)
                self.canvas.edges.pop(edge.token)
                self.canvas.delete(edge.id)
                self.canvas.delete(edge.link_info.id1)
                self.canvas.delete(edge.link_info.id2)
                other_id = edge.src
                other_interface = edge.src_interface
                if edge.src == node_id:
                    other_id = edge.dst
                    other_interface = edge.dst_interface
                other_node = self.canvas.nodes[other_id]
                other_node.edges.remove(edge)
                try:
                    other_node.interfaces.remove(other_interface)
                except ValueError:
                    pass
        self.selected.clear()
        return nodes<|MERGE_RESOLUTION|>--- conflicted
+++ resolved
@@ -78,20 +78,6 @@
                     if neighbor.core_node.type != core_pb2.NodeType.WIRELESS_LAN:
                         neighbor.antenna_draw.delete_antenna()
 
-<<<<<<< HEAD
-            if canvas_node.core_node.id in node_to_wlink:
-                for link_tuple in node_to_wlink[canvas_node.core_node.id]:
-                    nid_one, nid_two = link_tuple
-                    if link_tuple in self.canvas.wireless_draw.map:
-                        self.canvas.delete(self.canvas.wireless_draw.map[link_tuple])
-                        link_cid = self.canvas.wireless_draw.map.pop(link_tuple, None)
-                        canvas_node_one = self.app.canvas_nodes[nid_one]
-                        canvas_node_two = self.app.canvas_nodes[nid_two]
-                        if link_cid in canvas_node_one.wlans:
-                            canvas_node_one.wlans.remove(link_cid)
-                        if link_cid in canvas_node_two.wlans:
-                            canvas_node_two.wlans.remove(link_cid)
-=======
             for link_tuple in node_to_wlink.get(canvas_node.core_node.id, []):
                 nid_one, nid_two = link_tuple
                 if link_tuple in self.canvas.wireless_draw.map:
@@ -103,7 +89,6 @@
                         canvas_node_one.wlans.remove(link_cid)
                     if link_cid in canvas_node_two.wlans:
                         canvas_node_two.wlans.remove(link_cid)
->>>>>>> 804b95d4
 
         for node_id in list(self.selected):
             bbox_id = self.selected[node_id]
