
# Using the CORE GUI

* Table of Contents
{:toc}

The following image shows the CORE GUI:
![](static/core_screenshot.png)


## Overview

CORE can be used via the GUI or [Python_Scripting](scripting.md). Often the GUI is used to draw nodes and network devices on the canvas. A Python script could also be written, that imports the CORE Python module, to configure and instantiate nodes and networks. This chapter primarily covers usage of the CORE GUI.

The following image shows the various phases of a CORE session:
![](static/core-workflow.jpg)

After pressing the start button, CORE will proceed through these phases, staying in the **runtime** phase.  After the session is stopped, CORE will proceed to the **data collection** phase before tearing down the emulated state. 

CORE can be customized to perform any action at each phase in the workflow above. See the *Hooks...* entry on the **Session Menu** for details about when these session states are reached.

__Note: The CORE GUI is currently in a state of transition.  The replacement candidate is currently in an alpha version, and can be found [here](https://github.com/coreemu/core/wiki/CORE-GUI-Update).__

## Prerequisites

Beyond installing CORE, you must have the CORE daemon running.  This is done on the command line with either Systemd or SysV
```shell
# systed
sudo systemctl daemon-reload
sudo systemctl start core-daemon

# sysv
sudo service core-daemon start
```

You can also invoke the daemon directly from the command line, which can be useful if you'd like to see the logging output directly.  
```
# direct invocation
sudo core-daemon
```

## Modes of Operation

The CORE GUI has two primary modes of operation, **Edit** and **Execute** modes. Running the GUI, by typing **core-gui** with no options, starts in Edit mode.  Nodes are drawn on a blank canvas using the toolbar on the left and configured from right-click menus or by double-clicking them. The GUI does not need to be run as root.

Once editing is complete, pressing the green **Start** button (or choosing **Execute** from the **Session** menu) instantiates the topology within the Linux kernel and enters Execute mode. In execute mode, the user can interact with the running emulated machines by double-clicking or right-clicking on them. The editing toolbar disappears and is replaced by an execute toolbar, which provides tools while running the emulation. Pressing the red **Stop** button  (or choosing **Terminate** from the **Session** menu) will destroy the running emulation and return CORE to Edit mode.

CORE can be started directly in Execute mode by specifying **--start** and a topology file on the command line:

```shell
core-gui --start ~/.core/configs/myfile.imn
```

Once the emulation is running, the GUI can be closed, and a prompt will appear asking if the emulation should be terminated. The emulation may be left running and the GUI can reconnect to an existing session at a later time.

The GUI can be run as a normal user on Linux.

The GUI can be connected to a different address or TCP port using the **--address** and/or **--port** options. The defaults are shown below.

```shell
core-gui --address 127.0.0.1 --port 4038
```

## Toolbar

The toolbar is a row of buttons that runs vertically along the left side of the CORE GUI window. The toolbar changes depending on the mode of operation.

### Editing Toolbar

When CORE is in Edit mode (the default), the vertical Editing Toolbar exists on the left side of the CORE window. Below are brief descriptions for each toolbar item, starting from the top. Most of the tools are grouped into related sub-menus, which appear when you click on their group icon.

* ![alt text](https://github.com/coreemu/core/blob/master/gui/icons/tiny/select.gif) *Selection Tool* - default tool for selecting, moving, configuring nodes
* ![alt text](https://github.com/coreemu/core/blob/master/gui/icons/tiny/start.gif) *Start button* - starts Execute mode, instantiates the emulation
* ![alt text](https://github.com/coreemu/core/blob/master/gui/icons/tiny/link.gif) *Link* - the Link Tool allows network links to be drawn between two nodes by clicking and dragging the mouse
* ![alt text](https://github.com/coreemu/core/blob/master/gui/icons/tiny/router.gif) *Network-layer virtual nodes*
  * ![alt text](https://github.com/coreemu/core/blob/master/gui/icons/tiny/router.gif) *Router* - runs Quagga OSPFv2 and OSPFv3 routing to forward packets
  * ![alt text](https://github.com/coreemu/core/blob/master/gui/icons/tiny/host.gif) *Host* - emulated server machine having a default route, runs SSH server
  * ![alt text](https://github.com/coreemu/core/blob/master/gui/icons/tiny/pc.gif) *PC* - basic emulated machine having a default route, runs no processes by default
  * ![alt text](https://github.com/coreemu/core/blob/master/gui/icons/tiny/mdr.gif) *MDR* - runs Quagga OSPFv3 MDR routing for MANET-optimized routing
  * ![alt text](https://github.com/coreemu/core/blob/master/gui/icons/tiny/router_green.gif) *PRouter* - physical router represents a real testbed machine
  * ![alt text](https://github.com/coreemu/core/blob/master/gui/icons/tiny/document-properties.gif) *Edit* - edit node types button invokes the CORE Node Types dialog. New types of nodes may be created having different icons and names. The default services that are started with each node type can be changed here.
* ![alt text](https://github.com/coreemu/core/blob/master/gui/icons/tiny/hub.gif) *Link-layer nodes*
  * ![alt text](https://github.com/coreemu/core/blob/master/gui/icons/tiny/hub.gif)  *Hub* - the Ethernet hub forwards incoming packets to every connected node
  * ![alt text](https://github.com/coreemu/core/blob/master/gui/icons/tiny/lanswitch.gif) *Switch* - the Ethernet switch intelligently forwards incoming packets to attached hosts using an Ethernet address hash table
  * ![alt text](https://github.com/coreemu/core/blob/master/gui/icons/tiny/wlan.gif) *Wireless LAN* - when routers are connected to this WLAN node, they join a wireless network and an antenna is drawn instead of a connecting line; the WLAN node typically controls connectivity between attached wireless nodes based on the distance between them
  * ![alt text](https://github.com/coreemu/core/blob/master/gui/icons/tiny/rj45.gif) *RJ45* - with the RJ45 Physical Interface Tool, emulated nodes can be linked to real physical interfaces; using this tool, real networks and devices can be physically connected to the live-running emulation
  * ![alt text](https://github.com/coreemu/core/blob/master/gui/icons/tiny/tunnel.gif) *Tunnel* - the Tunnel Tool allows connecting together more than one CORE emulation using GRE tunnels
* *Annotation Tools*
  * ![alt text](https://github.com/coreemu/core/blob/master/gui/icons/tiny/marker.gif) *Marker* - for drawing marks on the canvas
  * ![alt text](https://github.com/coreemu/core/blob/master/gui/icons/tiny/oval.gif) *Oval* - for drawing circles on the canvas that appear in the background
  * ![alt text](https://github.com/coreemu/core/blob/master/gui/icons/tiny/rectangle.gif) *Rectangle* - for drawing rectangles on the canvas that appear in the background
  * ![alt text](https://github.com/coreemu/core/blob/master/gui/icons/tiny/text.gif) *Text* - for placing text captions on the canvas

### Execution Toolbar

When the Start button is pressed, CORE switches to Execute mode, and the Edit toolbar on the left of the CORE window is replaced with the Execution toolbar Below are the items on this toolbar, starting from the top.

* ![alt text](https://github.com/coreemu/core/blob/master/gui/icons/tiny/select.gif) *Selection Tool* - in Execute mode, the Selection Tool can be used for moving nodes around the canvas, and double-clicking on a node will open a shell window for that node; right-clicking on a node invokes a pop-up menu of run-time options for that node
* ![alt text](https://github.com/coreemu/core/blob/master/gui/icons/tiny/stop.gif) *Stop button* - stops Execute mode, terminates the emulation, returns CORE to edit mode.
* ![alt text](https://github.com/coreemu/core/blob/master/gui/icons/tiny/observe.gif) *Observer Widgets Tool* - clicking on this magnifying glass icon
  invokes a menu for easily selecting an Observer Widget. The icon has a darker
  gray background when an Observer Widget is active, during which time moving
  the mouse over a node will pop up an information display for that node.
* ![alt text](https://github.com/coreemu/core/blob/master/gui/icons/tiny/plot.gif) *Plot Tool* - with this tool enabled, clicking on any link will
  activate the Throughput Widget and draw a small, scrolling throughput plot
  on the canvas. The plot shows the real-time kbps traffic for that link.
  The plots may be dragged around the canvas; right-click on a
  plot to remove it.
* ![alt text](https://github.com/coreemu/core/blob/master/gui/icons/tiny/marker.gif) *Marker* - for drawing freehand lines on the canvas, useful during
  demonstrations; markings are not saved
* ![alt text](https://github.com/coreemu/core/blob/master/gui/icons/tiny/twonode.gif) *Two-node Tool* - click to choose a starting and ending node, and
  run a one-time *traceroute* between those nodes or a continuous *ping -R*
  between nodes. The output is displayed in real time in a results box, while
  the IP addresses are parsed and the complete network path is highlighted on
  the  CORE display.
* ![alt text](https://github.com/coreemu/core/blob/master/gui/icons/tiny/run.gif) *Run Tool* - this tool allows easily running a command on all or a
  subset of all nodes. A list box allows selecting any of the nodes. A text
  entry box allows entering any command. The command should return immediately,
  otherwise the display will block awaiting response. The *ping* command, for
  example, with no parameters, is not a good idea. The result of each command
  is displayed in a results box. The first occurrence of the special text
  "NODE" will be replaced with the node name. The command will not be attempted
  to run on nodes that are not routers, PCs, or hosts, even if they are
  selected.

## Menubar

The menubar runs along the top of the CORE GUI window and provides access to a
variety of features. Some of the menus are detachable, such as the *Widgets*
menu, by clicking the dashed line at the top.

### File Menu

The File menu contains options for manipulating the **.imn** Configuration Files. Generally, these menu items should not be used in
Execute mode.

* *New* - this starts a new file with an empty canvas.
* *Open* - invokes the File Open dialog box for selecting a new **.imn**
  or XML file to open. You can change the default path used for this dialog
  in the Preferences Dialog.
* *Save* - saves the current topology. If you have not yet specified a file
  name, the Save As dialog box is invoked.
* *Save As XML* - invokes the Save As dialog box for selecting a new
  **.xml** file for saving the current configuration in the XML file.
* *Save As imn* - invokes the Save As dialog box for selecting a new
  **.imn** topology file for saving the current configuration. Files are saved in the
  *IMUNES network configuration* file
* *Export Python script* - prints Python snippets to the console, for inclusion
  in a CORE Python script.
* *Execute XML or Python script* - invokes a File Open dialog box for selecting an XML file to run or a
  Python script to run and automatically connect to. If a Python script, the script must create
  a new CORE Session and add this session to the daemon's list of sessions
  in order for this to work
* *Execute Python script with options* - invokes a File Open dialog box for selecting a
  Python script to run and automatically connect to. After a selection is made,
  a Python Script Options dialog box is invoked to allow for command-line options to be added.
  The Python script must create a new CORE Session and add this session to the daemon's list of sessions
  in order for this to work
* *Open current file in editor* - this opens the current topology file in the
  **vim** text editor. First you need to save the file. Once the file has been
  edited with a text editor, you will need to reload the file to see your
  changes. The text editor can be changed from the Preferences Dialog.
* *Print* - this uses the Tcl/Tk postscript command to print the current canvas
  to a printer. A dialog is invoked where you can specify a printing command,
  the default being **lpr**. The postscript output is piped to the print
  command.
* *Save screenshot* - saves the current canvas as a postscript graphic file.
* Recently used files - above the Quit menu command is a list of recently use
  files, if any have been opened. You can clear this list in the
  Preferences dialog box. You can specify the number of files to keep in
  this list from the Preferences dialog. Click on one of the file names
  listed to open that configuration file.
* *Quit* - the Quit command should be used to exit the CORE GUI. CORE may
  prompt for termination if you are currently in Execute mode. Preferences and
  the recently-used files list are saved.

### Edit Menu

* *Undo* - attempts to undo the last edit in edit mode.
* *Redo* - attempts to redo an edit that has been undone.
* *Cut*, *Copy*, *Paste* - used to cut, copy, and paste a selection. When nodes
  are pasted, their node numbers are automatically incremented, and existing
  links are preserved with new IP addresses assigned. Services and their
  customizations are copied to the new node, but care should be taken as
  node IP addresses have changed with possibly old addresses remaining in any
  custom service configurations. Annotations may also be copied and pasted.
* *Select All* - selects all items on the canvas. Selected items can be moved
  as a group.
* *Select Adjacent* - select all nodes that are linked to the already selected
  node(s). For wireless nodes this simply selects the WLAN node(s) that the
  wireless node belongs to. You can use this by clicking on a node and pressing
  CTRL+N to select the adjacent nodes.
* *Find...* - invokes the *Find* dialog box. The Find dialog can be used to
  search for nodes by name or number. Results are listed in a table that
  includes the node or link location and details such as IP addresses or
  link parameters. Clicking on a result will focus the canvas on that node
  or link, switching canvases if necessary.
* *Clear marker* - clears any annotations drawn with the marker tool. Also
  clears any markings used to indicate a node's status.
* *Preferences...* - invokes the Preferences dialog box.

### Canvas Menu

The canvas menu provides commands for adding, removing, changing, and switching to different editing canvases.

* *New* - creates a new empty canvas at the right of all existing canvases.
* *Manage...* - invokes the *Manage Canvases* dialog box, where canvases may be
  renamed and reordered, and you can easily switch to one of the canvases by
  selecting it.
* *Delete* - deletes the current canvas and all items that it contains.
* *Size/scale...* - invokes a Canvas Size and Scale dialog that allows
  configuring the canvas size, scale, and geographic reference point. The size
  controls allow changing the width and height of the current canvas, in pixels
  or meters. The scale allows specifying how many meters are equivalent to 100
  pixels. The reference point controls specify the latitude, longitude, and
  altitude reference point used to convert between geographic and Cartesian
  coordinate systems. By clicking the *Save as default* option, all new
  canvases will be created with these properties. The default canvas size can
  also be changed in the Preferences dialog box.
* *Wallpaper...* - used for setting the canvas background image,
* *Previous*, *Next*, *First*, *Last* - used for switching the active canvas to
  the first, last, or adjacent canvas.

### View Menu

The View menu features items for controlling what is displayed on the drawing
canvas.

* *Show* - opens a submenu of items that can be displayed or hidden, such as
  interface names, addresses, and labels. Use these options to help declutter
  the display. These options are generally saved in the topology
  files, so scenarios have a more consistent look when copied from one computer
  to another.
* *Show hidden nodes* - reveal nodes that have been hidden. Nodes are hidden by
  selecting one or more nodes, right-clicking one and choosing *hide*.
* *Locked* - toggles locked view; when the view is locked, nodes cannot be
  moved around on the canvas with the mouse. This could be useful when
  sharing the topology with someone and you do not expect them to change
  things.
* *3D GUI...* - launches a 3D GUI by running the command defined under
  Preferences, *3D GUI command*. This is typically a script that runs
  the SDT3D display. SDT is the Scripted Display Tool from NRL that is based on
  NASA's Java-based WorldWind virtual globe software.
* *Zoom In* - magnifies the display. You can also zoom in by clicking *zoom
  100%* label in the status bar, or by pressing the **+** (plus) key.
* *Zoom Out* - reduces the size of the display. You can also zoom out by
  right-clicking *zoom 100%* label in the status bar or by pressing the **-**
  (minus) key.

### Tools Menu

The tools menu lists different utility functions.

* *Autorearrange all* - automatically arranges all nodes on the canvas. Nodes
  having a greater number of links are moved to the center. This mode can
  continue to run while placing nodes. To turn off this autorearrange mode,
  click on a blank area of the canvas with the select tool, or choose this menu
  option again.
* *Autorearrange selected* - automatically arranges the selected nodes on the
  canvas.
* *Align to grid* - moves nodes into a grid formation, starting with the
  smallest-numbered node in the upper-left corner of the canvas, arranging
  nodes in vertical columns.
* *Traffic...* - invokes the CORE Traffic Flows dialog box, which allows
  configuring, starting, and stopping MGEN traffic flows for the emulation.
* *IP addresses...* - invokes the IP Addresses dialog box for configuring which
  IPv4/IPv6 prefixes are used when automatically addressing new interfaces.
* *MAC addresses...* - invokes the MAC Addresses dialog box for configuring the
  starting number used as the lowest byte when generating each interface MAC
  address. This value should be changed when tunneling between CORE emulations
  to prevent MAC address conflicts.
* *Build hosts file...* - invokes the Build hosts File dialog box for
  generating **/etc/hosts** file entries based on IP addresses used in the
  emulation.
* *Renumber nodes...* - invokes the Renumber Nodes dialog box, which allows
  swapping one node number with another in a few clicks.
* *Experimental...* - menu of experimental options, such as a tool to convert
  ns-2 scripts to IMUNES imn topologies, supporting only basic ns-2
  functionality, and a tool for automatically dividing up a topology into
  partitions.
* *Topology generator* - opens a submenu of topologies to generate. You can
  first select the type of node that the topology should consist of, or routers
  will be chosen by default. Nodes may be randomly placed, aligned in grids, or
  various other topology patterns.
  * *Random* - nodes are randomly placed about the canvas, but are not linked
    together. This can be used in conjunction with a WLAN node to quickly create a wireless network.
  * *Grid* - nodes are placed in horizontal rows starting in the upper-left
    corner, evenly spaced to the right; nodes are not linked to each other.
  * *Connected Grid* - nodes are placed in an N x M (width and height)
    rectangular grid, and each node is linked to the node above, below, left
    and right of itself.
  * *Chain* - nodes are linked together one after the other in a chain.
  * *Star* - one node is placed in the center with N nodes surrounding it in a
    circular pattern, with each node linked to the center node
  * *Cycle* - nodes are arranged in a circular pattern with every node
    connected to its neighbor to form a closed circular path.
  * *Wheel* - the wheel pattern links nodes in a combination of both Star and
    Cycle patterns.
  * *Cube* - generate a cube graph of nodes
  * *Clique* - creates a clique graph of nodes, where every node is connected
    to every other node
  * *Bipartite* - creates a bipartite graph of nodes, having two disjoint sets
    of vertices.
* *Debugger...* - opens the CORE Debugger window for executing arbitrary Tcl/Tk
  commands.

### Widgets Menu

*Widgets* are GUI elements that allow interaction with a running emulation.
Widgets typically automate the running of commands on emulated nodes to report
status information of some type and display this on screen.

#### Periodic Widgets

These Widgets are those available from the main *Widgets* menu. More than one
of these Widgets may be run concurrently. An event loop fires once every second
that the emulation is running. If one of these Widgets is enabled, its periodic
routine will be invoked at this time. Each Widget may have a configuration
dialog box which is also accessible from the *Widgets* menu.

Here are some standard widgets:

* *Adjacency* - displays router adjacency states for Quagga's OSPFv2 and OSPFv3
  routing protocols. A line is drawn from each router halfway to the router ID
  of an adjacent router. The color of the line is based on the OSPF adjacency
  state such as Two-way or Full. To learn about the different colors, see the
  *Configure Adjacency...* menu item. The **vtysh** command is used to
  dump OSPF neighbor information.
  Only half of the line is drawn because each
  router may be in a different adjacency state with respect to the other.
* *Throughput* - displays the kilobits-per-second throughput above each link,
  using statistics gathered from the ng_pipe Netgraph node that implements each
  link. If the throughput exceeds a certain threshold, the link will become
  highlighted. For wireless nodes which broadcast data to all nodes in range,
  the throughput rate is displayed next to the node and the node will become
  circled if the threshold is exceeded.

#### Observer Widgets

These Widgets are available from the *Observer Widgets* submenu of the
*Widgets* menu, and from the Widgets Tool on the toolbar. Only one Observer Widget may
be used at a time. Mouse over a node while the session is running to pop up
an informational display about that node.

Available Observer Widgets include IPv4 and IPv6 routing tables, socket
information, list of running processes, and OSPFv2/v3 neighbor information.

Observer Widgets may be edited by the user and rearranged. Choosing *Edit...*
from the Observer Widget menu will invoke the Observer Widgets dialog. A list
of Observer Widgets is displayed along with up and down arrows for rearranging
the list. Controls are available for renaming each widget, for changing the
command that is run during mouse over, and for adding and deleting items from
the list. Note that specified commands should return immediately to avoid
delays in the GUI display. Changes are saved to a **widgets.conf** file in
the CORE configuration directory.

### Session Menu

The Session Menu has entries for starting, stopping, and managing sessions,
in addition to global options such as node types, comments, hooks, servers,
and options.

* *Start* or *Stop* - this starts or stops the emulation, performing the same
  function as the green Start or red Stop button.
* *Change sessions...* - invokes the CORE Sessions dialog box containing a list
  of active CORE sessions in the daemon. Basic session information such as
  name, node count, start time, and a thumbnail are displayed. This dialog
  allows connecting to different sessions, shutting them down, or starting
  a new session.
* *Node types...* - invokes the CORE Node Types dialog, performing the same
  function as the Edit button on the Network-Layer Nodes toolbar.
* *Comments...* - invokes the CORE Session Comments window where optional
  text comments may be specified. These comments are saved at the top of the
  configuration file, and can be useful for describing the topology or how
  to use the network.
* *Hooks...* - invokes the CORE Session Hooks window where scripts may be
  configured for a particular session state. The top of the window has a list
  of configured hooks, and buttons on the bottom left allow adding, editing,
  and removing hook scripts. The new or edit button will open a hook script
  editing window.  A hook script is a shell script invoked on the host (not
  within a virtual node).
  * *definition* - used by the GUI to tell the backend to clear any state.
  * *configuration* - when the user presses the *Start* button, node, link, and
    other configuration data is sent to the backend. This state is also
    reached when the user customizes a service.
  * *instantiation* - after configuration data has been sent, just before the nodes are created.
  * *runtime* - all nodes and networks have been
    built and are running. (This is the same state at which
    the previously-named *global experiment script* was run.)
  * *datacollect* - the user has pressed the
    *Stop* button, but before services have been stopped and nodes have been
    shut down. This is a good time to collect log files and other data from the
    nodes.
  * *shutdown* - all nodes and networks have been shut down and destroyed.
* *Reset node positions* - if you have moved nodes around
  using the mouse or by using a mobility module, choosing this item will reset
  all nodes to their original position on the canvas. The node locations are
  remembered when you first press the Start button.
* *Emulation servers...* - invokes the CORE emulation
  servers dialog for configuring.
* *Change Sessions...* - invokes the Sessions dialog for switching between different
  running sessions. This dialog is presented during startup when one or
  more sessions are already running.
* *Options...* - presents per-session options, such as the IPv4 prefix to be
  used, if any, for a control network the ability to preserve
  the session directory; and an on/off switch for SDT3D support.

### Help Menu

* *Online manual (www)*, *CORE website (www)*, *Mailing list (www)* - these
  options attempt to open a web browser with the link to the specified web
  resource.
* *About* - invokes the About dialog box for viewing version information

## Connecting with Physical Networks

CORE's emulated networks run in real time, so they can be connected to live
physical networks. The RJ45 tool and the Tunnel tool help with connecting to
the real world. These tools are available from the *Link-layer nodes* menu.

When connecting two or more CORE emulations together, MAC address collisions
should be avoided. CORE automatically assigns MAC addresses to interfaces when
the emulation is started, starting with **00:00:00:aa:00:00** and incrementing
the bottom byte. The starting byte should be changed on the second CORE machine
using the *MAC addresses...* option from the *Tools* menu.

### RJ45 Tool

The RJ45 node in CORE represents a physical interface on the real CORE machine.
Any real-world network device can be connected to the interface and communicate
with the CORE nodes in real time.

The main drawback is that one physical interface is required for each
connection. When the physical interface is assigned to CORE, it may not be used
for anything else. Another consideration is that the computer or network that
you are connecting to must be co-located with the CORE machine.

To place an RJ45 connection, click on the *Link-layer nodes* toolbar and select
the *RJ45 Tool* from the submenu. Click on the canvas near the node you want to
connect to. This could be a router, hub, switch, or WLAN, for example. Now
click on the *Link Tool* and draw a link between the RJ45 and the other node.
The RJ45 node will display "UNASSIGNED". Double-click the RJ45 node to assign a
physical interface. A list of available interfaces will be shown, and one may
be selected by double-clicking its name in the list, or an interface name may
be entered into the text box.

**NOTE:**
   When you press the Start button to instantiate your topology, the
   interface assigned to the RJ45 will be connected to the CORE topology. The
   interface can no longer be used by the system. For example, if there was an
   IP address assigned to the physical interface before execution, the address
   will be removed and control given over to CORE. No IP address is needed; the
   interface is put into promiscuous mode so it will receive all packets and
   send them into the emulated world.

Multiple RJ45 nodes can be used within CORE and assigned to the same physical
interface if 802.1x VLANs are used. This allows for more RJ45 nodes than
physical ports are available, but the (e.g. switching) hardware connected to
the physical port must support the VLAN tagging, and the available bandwidth
will be shared.

You need to create separate VLAN virtual devices on the Linux host,
and then assign these devices to RJ45 nodes inside of CORE. The VLANning is
actually performed outside of CORE, so when the CORE emulated node receives a
packet, the VLAN tag will already be removed.

Here are example commands for creating VLAN devices under Linux:

```shell
ip link add link eth0 name eth0.1 type vlan id 1
ip link add link eth0 name eth0.2 type vlan id 2
ip link add link eth0 name eth0.3 type vlan id 3
```

### Tunnel Tool

The tunnel tool builds GRE tunnels between CORE emulations or other hosts.
Tunneling can be helpful when the number of physical interfaces is limited or
when the peer is located on a different network. Also a physical interface does
not need to be dedicated to CORE as with the RJ45 tool.

The peer GRE tunnel endpoint may be another CORE machine or another
host that supports GRE tunneling. When placing a Tunnel node, initially
the node will display "UNASSIGNED". This text should be replaced with the IP
address of the tunnel peer. This is the IP address of the other CORE machine or
physical machine, not an IP address of another virtual node.

**NOTE:**
   Be aware of possible MTU (Maximum Transmission Unit) issues with GRE devices. The *gretap* device
   has an interface MTU of 1,458 bytes; when joined to a Linux bridge, the
   bridge's MTU
   becomes 1,458 bytes. The Linux bridge will not perform fragmentation for
   large packets if other bridge ports have a higher MTU such as 1,500 bytes.

The GRE key is used to identify flows with GRE tunneling. This allows multiple
GRE tunnels to exist between that same pair of tunnel peers. A unique number
should be used when multiple tunnels are used with the same peer. When
configuring the peer side of the tunnel, ensure that the matching keys are
used.

Here are example commands for building the other end of a tunnel on a Linux
machine. In this example, a router in CORE has the virtual address
**10.0.0.1/24** and the CORE host machine has the (real) address
**198.51.100.34/24**.  The Linux box
that will connect with the CORE machine is reachable over the (real) network
at **198.51.100.76/24**.
The emulated router is linked with the Tunnel Node. In the
Tunnel Node configuration dialog, the address **198.51.100.76** is entered, with
the key set to **1**. The gretap interface on the Linux box will be assigned
an address from the subnet of the virtual router node,
**10.0.0.2/24**.
```shell
# these commands are run on the tunnel peer
sudo ip link add gt0 type gretap remote 198.51.100.34 local 198.51.100.76 key 1
sudo ip addr add 10.0.0.2/24 dev gt0
sudo ip link set dev gt0 up
```


Now the virtual router should be able to ping the Linux machine:

```shell
# from the CORE router node
ping 10.0.0.2
```

And the Linux machine should be able to ping inside the CORE emulation:

```shell
# from the tunnel peer
ping 10.0.0.1
```

To debug this configuration, **tcpdump** can be run on the gretap devices, or
on the physical interfaces on the CORE or Linux machines. Make sure that a
firewall is not blocking the GRE traffic.

### Communicating with the Host Machine

The host machine that runs the CORE GUI and/or daemon is not necessarily
accessible from a node. Running an X11 application on a node, for example,
requires some channel of communication for the application to connect with
the X server for graphical display. There are several different ways to
connect from the node to the host and vice versa.


#### Control Network

The quickest way to connect with the host machine through the primary control network.

With a control network, the host can launch an X11 application on a node.
To run an X11 application on the node, the **SSH** service can be enabled on
the node, and SSH with X11 forwarding can be used from the host to the node:

```shell
# SSH from host to node n5 to run an X11 app
ssh -X 172.16.0.5 xclock
```

Note that the **coresendmsg** utility can be used for a node to send
messages to the CORE daemon running on the host (if the **listenaddr = 0.0.0.0**
is set in the **/etc/core/core.conf** file) to interact with the running
emulation. For example, a node may move itself or other nodes, or change
its icon based on some node state.

#### Other Methods

There are still other ways to connect a host with a node. The RJ45 Tool
can be used in conjunction with a dummy interface to access a node:

```shell
sudo modprobe dummy numdummies=1
```

A **dummy0** interface should appear on the host. Use the RJ45 tool assigned
to **dummy0**, and link this to a node in your scenario. After starting the
session, configure an address on the host.

```shell
sudo brctl show
# determine bridge name from the above command
# assign an IP address on the same network as the linked node
sudo ip addr add 10.0.1.2/24 dev b.48304.34658
```

In the example shown above, the host will have the address **10.0.1.2** and
the node linked to the RJ45 may have the address **10.0.1.1**.

## Building Sample Networks

### Wired Networks

Wired networks are created using the *Link Tool* to draw a link between two
nodes. This automatically draws a red line representing an Ethernet link and
creates new interfaces on network-layer nodes.

Double-click on the link to invoke the *link configuration* dialog box. Here
you can change the Bandwidth, Delay, Loss, and Duplicate
rate parameters for that link. You can also modify the color and width of the
link, affecting its display.

Link-layer nodes are provided for modeling wired networks. These do not create
a separate network stack when instantiated, but are implemented using Linux bridging.
These are the hub, switch, and wireless LAN nodes. The hub copies each packet from
the incoming link to every connected link, while the switch behaves more like an
Ethernet switch and keeps track of the Ethernet address of the connected peer,
forwarding unicast traffic only to the appropriate ports.

The wireless LAN (WLAN) is covered in the next section.

### Wireless Networks

The wireless LAN node allows you to build wireless networks where moving nodes
around affects the connectivity between them. The wireless LAN, or WLAN, node
appears as a small cloud. The WLAN offers several levels of wireless emulation
fidelity, depending on your modeling needs.

The WLAN tool can be extended with plug-ins for different levels of wireless
fidelity. The basic on/off range is the default setting available on all
platforms. Other plug-ins offer higher fidelity at the expense of greater
complexity and CPU usage. The availability of certain plug-ins varies depending
on platform. See the table below for a brief overview of wireless model types.


Model|Type|Supported Platform(s)|Fidelity|Description
-----|----|---------------------|--------|-----------
|Basic|on/off|Linux|Low|Ethernet bridging with ebtables
|EMANE|Plug-in|Linux|High|TAP device connected to EMANE emulator with pluggable MAC and PHY radio types

To quickly build a wireless network, you can first place several router nodes
onto the canvas. If you have the
Quagga MDR software installed, it is
recommended that you use the *mdr* node type for reduced routing overhead. Next
choose the *wireless LAN* from the *Link-layer nodes* submenu. First set the
desired WLAN parameters by double-clicking the cloud icon. Then you can link
all of the routers by right-clicking on the WLAN and choosing *Link to all
routers*.

Linking a router to the WLAN causes a small antenna to appear, but no red link
line is drawn. Routers can have multiple wireless links and both wireless and
wired links (however, you will need to manually configure route
redistribution.) The mdr node type will generate a routing configuration that
enables OSPFv3 with MANET extensions. This is a Boeing-developed extension to
Quagga's OSPFv3 that reduces flooding overhead and optimizes the flooding
procedure for mobile ad-hoc (MANET) networks.

The default configuration of the WLAN is set to use the basic range model,
using the *Basic* tab in the WLAN configuration dialog.  Having this model
selected causes **core-daemon** to calculate the distance between nodes based
on screen pixels. A numeric range in screen pixels is set for the wireless
network using the *Range* slider. When two wireless nodes are within range of
each other, a green line is drawn between them and they are linked.  Two
wireless nodes that are farther than the range pixels apart are not linked.
During Execute mode, users may move wireless nodes around by clicking and
dragging them, and wireless links will be dynamically made or broken.

The *EMANE* tab lists available EMANE models to use for wireless networking.
See the [EMANE](emane.md) chapter for details on using EMANE.

### Mobility Scripting

CORE has a few ways to script mobility.

* ns-2 script - the script specifies either absolute positions
  or waypoints with a velocity. Locations are given with Cartesian coordinates.
* CORE API - an external entity can move nodes by sending CORE API Node
  messages with updated X,Y coordinates; the **coresendmsg** utility
  allows a shell script to generate these messages.
* EMANE events - see [EMANE](emane.md) for details on using EMANE scripts to move
  nodes around. Location information is typically given as latitude, longitude,
  and altitude.

For the first method, you can create a mobility script using a text
editor, or using a tool such as [BonnMotion](http://net.cs.uni-bonn.de/wg/cs/applications/bonnmotion/),  and associate the script with one of the wireless
using the WLAN configuration dialog box. Click the *ns-2 mobility script...*
button, and set the *mobility script file* field in the resulting *ns2script*
configuration dialog.

Here is an example for creating a BonnMotion script for 10 nodes:

```shell
bm -f sample RandomWaypoint -n 10 -d 60 -x 1000 -y 750
bm NSFile -f sample
# use the resulting 'sample.ns_movements' file in CORE
```

When the Execute mode is started and one of the WLAN nodes has a mobility
script, a mobility script window will appear. This window contains controls for
starting, stopping, and resetting the running time for the mobility script. The
*loop* checkbox causes the script to play continuously. The *resolution* text
box contains the number of milliseconds between each timer event; lower values
cause the mobility to appear smoother but consumes greater CPU time.

The format of an ns-2 mobility script looks like:

```shell
# nodes: 3, max time: 35.000000, max x: 600.00, max y: 600.00
$node_(2) set X_ 144.0
$node_(2) set Y_ 240.0
$node_(2) set Z_ 0.00
$ns_ at 1.00 "$node_(2) setdest 130.0 280.0 15.0"
```

The first three lines set an initial position for node 2. The last line in the
above example causes node 2 to move towards the destination **(130, 280)** at
speed **15**. All units are screen coordinates, with speed in units per second.
The total script time is learned after all nodes have reached their waypoints.
Initially, the time slider in the mobility script dialog will not be
accurate.

Examples mobility scripts (and their associated topology files) can be found in the **configs/** directory.

## Multiple Canvases

CORE supports multiple canvases for organizing emulated nodes. Nodes running on
different canvases may be linked together.

To create a new canvas, choose *New* from the *Canvas* menu. A new canvas tab
appears in the bottom left corner. Clicking on a canvas tab switches to that
canvas. Double-click on one of the tabs to invoke the *Manage Canvases* dialog
box. Here, canvases may be renamed and reordered, and you can easily switch to
one of the canvases by selecting it.

Each canvas maintains its own set of nodes and annotations. To link between
canvases, select a node and right-click on it, choose *Create link to*, choose
the target canvas from the list, and from that submenu the desired node. A
pseudo-link will be drawn, representing the link between the two nodes on
different canvases. Double-clicking on the label at the end of the arrow will
jump to the canvas that it links.

<<<<<<< HEAD
Distributed Emulation
---------------------

A large emulation scenario can be deployed on multiple emulation servers and
controlled by a single GUI. The GUI, representing the entire topology, can be
run on one of the emulation servers or on a separate machine. Emulations can be
distributed on Linux.

Each machine that will act as an emulation server needs to have CORE installed.
It is not important to have the GUI component but the CORE Python daemon
**core-daemon** needs to be installed.  Set the **listenaddr** line in the
**/etc/core/core.conf** configuration file so that the CORE Python
daemon will respond to commands from other servers:

```shell
### core-daemon configuration options ###
[core-daemon]
pidfile = /var/run/core-daemon.pid
logfile = /var/log/core-daemon.log
listenaddr = 0.0.0.0
```


The **listenaddr** should be set to the address of the interface that should
receive CORE API control commands from the other servers; setting **listenaddr
= 0.0.0.0** causes the Python daemon to listen on all interfaces. CORE uses TCP
port 4038 by default to communicate from the controlling machine (with GUI) to
the emulation servers. Make sure that firewall rules are configured as
necessary to allow this traffic.

In order to easily open shells on the emulation servers, the servers should be
running an SSH server, and public key login should be enabled. This is
accomplished by generating an SSH key for your user if you do not already have
one (use **ssh-keygen -t rsa**), and then copying your public key to the
authorized_keys file on the server (for example, **ssh-copy-id user@server** or
**scp ~/.ssh/id_rsa.pub server:.ssh/authorized_keys**.) When double-clicking on
a node during runtime, instead of opening a local shell, the GUI will attempt
to SSH to the emulation server to run an interactive shell. The user name used
for these remote shells is the same user that is running the CORE GUI.

**HINT: Here is a quick distributed emulation checklist.**

1. Install the CORE daemon on all servers.
2. Configure public-key SSH access to all servers (if you want to use
double-click shells or Widgets.)
3. Set **listenaddr=0.0.0.0** in all of the server's core.conf files,
then start (or restart) the daemon.
4. Select nodes, right-click them, and choose *Assign to* to assign
the servers (add servers through *Session*, *Emulation Servers...*)
5. Press the *Start* button to launch the distributed emulation.

Servers are configured by choosing *Emulation servers...* from the *Session*
menu. Servers parameters are configured in the list below and stored in a
*servers.conf* file for use in different scenarios. The IP address and port of
the server must be specified. The name of each server will be saved in the
topology file as each node's location.

**NOTE:**
   The server that the GUI connects with
   is referred to as the master server.

The user needs to assign nodes to emulation servers in the scenario. Making no
assignment means the node will be emulated on the master  server
In the configuration window of every node, a drop-down box located between
the *Node name* and the *Image* button will select the name of the emulation
server. By default, this menu shows *(none)*, indicating that the node will
be emulated locally on the master. When entering Execute mode, the CORE GUI
will deploy the node on its assigned emulation server.

Another way to assign emulation servers is to select one or more nodes using
the select tool (shift-click to select multiple), and right-click one of the
nodes and choose *Assign to...*.

The *CORE emulation servers* dialog box may also be used to assign nodes to
servers. The assigned server name appears in parenthesis next to the node name.
To assign all nodes to one of the servers, click on the server name and then
the *all nodes* button. Servers that have assigned nodes are shown in blue in
the server list. Another option is to first select a subset of nodes, then open
the *CORE emulation servers* box and use the *selected nodes* button.

**IMPORTANT:**
   Leave the nodes unassigned if they are to be run on the master server.
   Do not explicitly assign the nodes to the master server.

The emulation server machines should be reachable on the specified port and via
SSH. SSH is used when double-clicking a node to open a shell, the GUI will open
an SSH prompt to that node's emulation server. Public-key authentication should
be configured so that SSH passwords are not needed.

If there is a link between two nodes residing on different servers, the GUI
will draw the link with a dashed line, and automatically create necessary
tunnels between the nodes when executed. Care should be taken to arrange the
topology such that the number of tunnels is minimized. The tunnels carry data
between servers to connect nodes as specified in the topology.
These tunnels are created using GRE tunneling, similar to the Tunnel Tool.

Wireless nodes, i.e. those connected to a WLAN node, can be assigned to
different emulation servers and participate in the same wireless network
only if an
EMANE model is used for the WLAN. The basic range model does not work across multiple servers due
to the Linux bridging and ebtables rules that are used.

**NOTE:**
   The basic range wireless model does not support distributed emulation,
   but EMANE does.
=======
## Services

CORE uses the concept of services to specify what processes or scripts run on a
node when it is started. Layer-3 nodes such as routers and PCs are defined by
the services that they run.

Services may be customized for each node, or new custom services can be
created. New node types can be created each having a different name, icon, and
set of default services. Each service defines the per-node directories,
configuration files, startup index, starting commands, validation commands,
shutdown commands, and meta-data associated with a node.

**NOTE:**
   Network namespace nodes do not undergo the normal Linux boot process
   using the **init**, **upstart**, or **systemd** frameworks. These
   lightweight nodes use configured CORE *services*.

### Default Services and Node Types

Here are the default node types and their services:

* *router* - zebra, OSFPv2, OSPFv3, and IPForward services for IGP
  link-state routing.
* *host* - DefaultRoute and SSH services, representing an SSH server having a
  default route when connected directly to a router.
* *PC* - DefaultRoute service for having a default route when connected
  directly to a router.
* *mdr* - zebra, OSPFv3MDR, and IPForward services for
  wireless-optimized MANET Designated Router routing.
* *prouter* - a physical router, having the same default services as the
  *router* node type; for incorporating Linux testbed machines into an
  emulation.

Configuration files can be automatically generated by each service. For
example, CORE automatically generates routing protocol configuration for the
router nodes in order to simplify the creation of virtual networks.

To change the services associated with a node, double-click on the node to
invoke its configuration dialog and click on the *Services...* button,
or right-click a node a choose *Services...* from the menu.
Services are enabled or disabled by clicking on their names. The button next to
each service name allows you to customize all aspects of this service for this
node. For example, special route redistribution commands could be inserted in
to the Quagga routing configuration associated with the zebra service.

To change the default services associated with a node type, use the Node Types
dialog available from the *Edit* button at the end of the Layer-3 nodes
toolbar, or choose *Node types...* from the  *Session* menu. Note that
any new services selected are not applied to existing nodes if the nodes have
been customized.

The node types are saved in a **~/.core/nodes.conf** file, not with the
**.imn** file. Keep this in mind when changing the default services for
existing node types; it may be better to simply create a new node type. It is
recommended that you do not change the default built-in node types. The
**nodes.conf** file can be copied between CORE machines to save your custom
types.

### Customizing a Service

A service can be fully customized for a particular node. From the node's
configuration dialog, click on the button next to the service name to invoke
the service customization dialog for that service.
The dialog has three tabs for configuring the different aspects of the service:
files, directories, and startup/shutdown.

**NOTE:**
   A **yellow** customize icon next to a service indicates that service
   requires customization (e.g. the *Firewall* service).
   A **green** customize icon indicates that a custom configuration exists.
   Click the *Defaults* button when customizing a service to remove any
   customizations.

The Files tab is used to display or edit the configuration files or scripts that
are used for this service. Files can be selected from a drop-down list, and
their contents are displayed in a text entry below. The file contents are
generated by the CORE daemon based on the network topology that exists at
the time the customization dialog is invoked.

The Directories tab shows the per-node directories for this service. For the
default types, CORE nodes share the same filesystem tree, except for these
per-node directories that are defined by the services. For example, the
**/var/run/quagga** directory needs to be unique for each node running
the Zebra service, because Quagga running on each node needs to write separate
PID files to that directory.

**NOTE:**
   The **/var/log** and **/var/run** directories are
   mounted uniquely per-node by default.
   Per-node mount targets can be found in **/tmp/pycore.nnnnn/nN.conf/**
   (where *nnnnn* is the session number and *N* is the node number.)

The Startup/shutdown tab lists commands that are used to start and stop this
service. The startup index allows configuring when this service starts relative
to the other services enabled for this node; a service with a lower startup
index value is started before those with higher values. Because shell scripts
generated by the Files tab will not have execute permissions set, the startup
commands should include the shell name, with
something like ```sh script.sh```.

Shutdown commands optionally terminate the process(es) associated with this
service. Generally they send a kill signal to the running process using the
*kill* or *killall* commands. If the service does not terminate
the running processes using a shutdown command, the processes will be killed
when the *vnoded* daemon is terminated (with *kill -9*) and
the namespace destroyed. It is a good practice to
specify shutdown commands, which will allow for proper process termination, and
for run-time control of stopping and restarting services.

Validate commands are executed following the startup commands. A validate
command can execute a process or script that should return zero if the service
has started successfully, and have a non-zero return value for services that
have had a problem starting. For example, the *pidof* command will check
if a process is running and return zero when found. When a validate command
produces a non-zero return value, an exception is generated, which will cause
an error to be displayed in the Check Emulation Light.

**TIP:**
   To start, stop, and restart services during run-time, right-click a
   node and use the *Services...* menu.

### Creating new Services

Services can save time required to configure nodes, especially if a number
of nodes require similar configuration procedures. New services can be
introduced to automate tasks.

The easiest way to capture the configuration of a new process into a service
is by using the **UserDefined** service. This is a blank service where any
aspect may be customized. The UserDefined service is convenient for testing
ideas for a service before adding a new service type.

To introduce new service types, a **myservices/** directory exists in the
user's CORE configuration directory, at **~/.core/myservices/**. A detailed
**README.txt** file exists in that directory to outline the steps necessary
for adding a new service. First, you need to create a small Python file that
defines the service; then the **custom_services_dir** entry must be set
in the **/etc/core/core.conf** configuration file. A sample is provided in
the **myservices/** directory.

**NOTE:**
   The directory name used in **custom_services_dir** should be unique and
   should not correspond to
   any existing Python module name. For example, don't use the name **subprocess**
   or **services**.

If you have created a new service type that may be useful to others, please
consider contributing it to the CORE project.
>>>>>>> e11ec020

## Check Emulation Light

The |cel| Check Emulation Light, or CEL, is located in the bottom right-hand corner
of the status bar in the CORE GUI. This is a yellow icon that indicates one or
more problems with the running emulation. Clicking on the CEL will invoke the
CEL dialog.

The Check Emulation Light dialog contains a list of exceptions received from
the CORE daemon. An exception has a time, severity level, optional node number,
and source. When the CEL is blinking, this indicates one or more fatal
exceptions. An exception with a fatal severity level indicates that one or more
of the basic pieces of emulation could not be created, such as failure to
create a bridge or namespace, or the failure to launch EMANE processes for an
EMANE-based network.

Clicking on an exception displays details for that
exception. If a node number is specified, that node is highlighted on the
canvas when the exception is selected. The exception source is a text string
to help trace where the exception occurred; "service:UserDefined" for example,
would appear for a failed validation command with the UserDefined service.

Buttons are available at the bottom of the dialog for clearing the exception
list and for viewing the CORE daemon and node log files.

**NOTE:**
   In batch mode, exceptions received from the CORE daemon are displayed on
   the console.

## Configuration Files

Configurations are saved to **xml** or **.imn** topology files using
the *File* menu. You
can easily edit these files with a text editor.
Any time you edit the topology
file, you will need to stop the emulation if it were running and reload the
file.

The **.xml** [file schema is specified by NRL](http://www.nrl.navy.mil/itd/ncs/products/mnmtools) and there are two versions to date:
version 0.0  and version 1.0,
with 1.0 as the current default. CORE can open either XML version. However, the
xmlfilever line in **/etc/core/core.conf** controls the version of the XML file
that CORE will create.

In version 1.0, the XML file is also referred to as the Scenario Plan. The Scenario Plan will be logically
made up of the following:

* **Network Plan** - describes nodes, hosts, interfaces, and the networks to
  which they belong.
* **Motion Plan** - describes position and motion patterns for nodes in an
  emulation.
* **Services Plan** - describes services (protocols, applications) and traffic
  flows that are associated with certain nodes.
* **Visualization Plan** - meta-data that is not part of the NRL XML schema but
  used only by CORE. For example, GUI options, canvas and annotation info, etc.
  are contained here.
* **Test Bed Mappings** - describes mappings of nodes, interfaces and EMANE modules in the scenario to
  test bed hardware.
  CORE includes Test Bed Mappings in XML files that are saved while the scenario is running.


The **.imn** file format comes from IMUNES, and is
basically Tcl lists of nodes, links, etc.
Tabs and spacing in the topology files are important. The file starts by
listing every node, then links, annotations, canvases, and options. Each entity
has a block contained in braces. The first block is indented by four spaces.
Within the **network-config** block (and any *custom-*-config* block), the
indentation is one tab character.

**TIP:**
   There are several topology examples included with CORE in
   the **configs/** directory.
   This directory can be found in **~/.core/configs**, or
   installed to the filesystem
   under **/usr[/local]/share/examples/configs**.

**TIP:**
   When using the **.imn** file format, file paths for things like custom
   icons may contain the special variables **$CORE_DATA_DIR** or **$CONFDIR** which
   will be substituted with **/usr/share/core** or **~/.core/configs**.

**TIP:**
   Feel free to edit the files directly using your favorite text editor.

## Customizing your Topology's Look

Several annotation tools are provided for changing the way your topology is
presented. Captions may be added with the Text tool. Ovals and rectangles may
be drawn in the background, helpful for visually grouping nodes together.

During live demonstrations the marker tool may be helpful for drawing temporary
annotations on the canvas that may be quickly erased. A size and color palette
appears at the bottom of the toolbar when the marker tool is selected. Markings
are only temporary and are not saved in the topology file.

The basic node icons can be replaced with a custom image of your choice. Icons
appear best when they use the GIF or PNG format with a transparent background.
To change a node's icon, double-click the node to invoke its configuration
dialog and click on the button to the right of the node name that shows the
node's current icon.

A background image for the canvas may be set using the *Wallpaper...* option
from the *Canvas* menu. The image may be centered, tiled, or scaled to fit the
canvas size. An existing terrain, map, or network diagram could be used as a
background, for example, with CORE nodes drawn on top.

## Preferences

The *Preferences* Dialog can be accessed from the **Edit_Menu**. There are
numerous defaults that can be set with this dialog, which are stored in the
**~/.core/prefs.conf** preferences file.


<|MERGE_RESOLUTION|>--- conflicted
+++ resolved
@@ -728,263 +728,6 @@
 different canvases. Double-clicking on the label at the end of the arrow will
 jump to the canvas that it links.
 
-<<<<<<< HEAD
-Distributed Emulation
----------------------
-
-A large emulation scenario can be deployed on multiple emulation servers and
-controlled by a single GUI. The GUI, representing the entire topology, can be
-run on one of the emulation servers or on a separate machine. Emulations can be
-distributed on Linux.
-
-Each machine that will act as an emulation server needs to have CORE installed.
-It is not important to have the GUI component but the CORE Python daemon
-**core-daemon** needs to be installed.  Set the **listenaddr** line in the
-**/etc/core/core.conf** configuration file so that the CORE Python
-daemon will respond to commands from other servers:
-
-```shell
-### core-daemon configuration options ###
-[core-daemon]
-pidfile = /var/run/core-daemon.pid
-logfile = /var/log/core-daemon.log
-listenaddr = 0.0.0.0
-```
-
-
-The **listenaddr** should be set to the address of the interface that should
-receive CORE API control commands from the other servers; setting **listenaddr
-= 0.0.0.0** causes the Python daemon to listen on all interfaces. CORE uses TCP
-port 4038 by default to communicate from the controlling machine (with GUI) to
-the emulation servers. Make sure that firewall rules are configured as
-necessary to allow this traffic.
-
-In order to easily open shells on the emulation servers, the servers should be
-running an SSH server, and public key login should be enabled. This is
-accomplished by generating an SSH key for your user if you do not already have
-one (use **ssh-keygen -t rsa**), and then copying your public key to the
-authorized_keys file on the server (for example, **ssh-copy-id user@server** or
-**scp ~/.ssh/id_rsa.pub server:.ssh/authorized_keys**.) When double-clicking on
-a node during runtime, instead of opening a local shell, the GUI will attempt
-to SSH to the emulation server to run an interactive shell. The user name used
-for these remote shells is the same user that is running the CORE GUI.
-
-**HINT: Here is a quick distributed emulation checklist.**
-
-1. Install the CORE daemon on all servers.
-2. Configure public-key SSH access to all servers (if you want to use
-double-click shells or Widgets.)
-3. Set **listenaddr=0.0.0.0** in all of the server's core.conf files,
-then start (or restart) the daemon.
-4. Select nodes, right-click them, and choose *Assign to* to assign
-the servers (add servers through *Session*, *Emulation Servers...*)
-5. Press the *Start* button to launch the distributed emulation.
-
-Servers are configured by choosing *Emulation servers...* from the *Session*
-menu. Servers parameters are configured in the list below and stored in a
-*servers.conf* file for use in different scenarios. The IP address and port of
-the server must be specified. The name of each server will be saved in the
-topology file as each node's location.
-
-**NOTE:**
-   The server that the GUI connects with
-   is referred to as the master server.
-
-The user needs to assign nodes to emulation servers in the scenario. Making no
-assignment means the node will be emulated on the master  server
-In the configuration window of every node, a drop-down box located between
-the *Node name* and the *Image* button will select the name of the emulation
-server. By default, this menu shows *(none)*, indicating that the node will
-be emulated locally on the master. When entering Execute mode, the CORE GUI
-will deploy the node on its assigned emulation server.
-
-Another way to assign emulation servers is to select one or more nodes using
-the select tool (shift-click to select multiple), and right-click one of the
-nodes and choose *Assign to...*.
-
-The *CORE emulation servers* dialog box may also be used to assign nodes to
-servers. The assigned server name appears in parenthesis next to the node name.
-To assign all nodes to one of the servers, click on the server name and then
-the *all nodes* button. Servers that have assigned nodes are shown in blue in
-the server list. Another option is to first select a subset of nodes, then open
-the *CORE emulation servers* box and use the *selected nodes* button.
-
-**IMPORTANT:**
-   Leave the nodes unassigned if they are to be run on the master server.
-   Do not explicitly assign the nodes to the master server.
-
-The emulation server machines should be reachable on the specified port and via
-SSH. SSH is used when double-clicking a node to open a shell, the GUI will open
-an SSH prompt to that node's emulation server. Public-key authentication should
-be configured so that SSH passwords are not needed.
-
-If there is a link between two nodes residing on different servers, the GUI
-will draw the link with a dashed line, and automatically create necessary
-tunnels between the nodes when executed. Care should be taken to arrange the
-topology such that the number of tunnels is minimized. The tunnels carry data
-between servers to connect nodes as specified in the topology.
-These tunnels are created using GRE tunneling, similar to the Tunnel Tool.
-
-Wireless nodes, i.e. those connected to a WLAN node, can be assigned to
-different emulation servers and participate in the same wireless network
-only if an
-EMANE model is used for the WLAN. The basic range model does not work across multiple servers due
-to the Linux bridging and ebtables rules that are used.
-
-**NOTE:**
-   The basic range wireless model does not support distributed emulation,
-   but EMANE does.
-=======
-## Services
-
-CORE uses the concept of services to specify what processes or scripts run on a
-node when it is started. Layer-3 nodes such as routers and PCs are defined by
-the services that they run.
-
-Services may be customized for each node, or new custom services can be
-created. New node types can be created each having a different name, icon, and
-set of default services. Each service defines the per-node directories,
-configuration files, startup index, starting commands, validation commands,
-shutdown commands, and meta-data associated with a node.
-
-**NOTE:**
-   Network namespace nodes do not undergo the normal Linux boot process
-   using the **init**, **upstart**, or **systemd** frameworks. These
-   lightweight nodes use configured CORE *services*.
-
-### Default Services and Node Types
-
-Here are the default node types and their services:
-
-* *router* - zebra, OSFPv2, OSPFv3, and IPForward services for IGP
-  link-state routing.
-* *host* - DefaultRoute and SSH services, representing an SSH server having a
-  default route when connected directly to a router.
-* *PC* - DefaultRoute service for having a default route when connected
-  directly to a router.
-* *mdr* - zebra, OSPFv3MDR, and IPForward services for
-  wireless-optimized MANET Designated Router routing.
-* *prouter* - a physical router, having the same default services as the
-  *router* node type; for incorporating Linux testbed machines into an
-  emulation.
-
-Configuration files can be automatically generated by each service. For
-example, CORE automatically generates routing protocol configuration for the
-router nodes in order to simplify the creation of virtual networks.
-
-To change the services associated with a node, double-click on the node to
-invoke its configuration dialog and click on the *Services...* button,
-or right-click a node a choose *Services...* from the menu.
-Services are enabled or disabled by clicking on their names. The button next to
-each service name allows you to customize all aspects of this service for this
-node. For example, special route redistribution commands could be inserted in
-to the Quagga routing configuration associated with the zebra service.
-
-To change the default services associated with a node type, use the Node Types
-dialog available from the *Edit* button at the end of the Layer-3 nodes
-toolbar, or choose *Node types...* from the  *Session* menu. Note that
-any new services selected are not applied to existing nodes if the nodes have
-been customized.
-
-The node types are saved in a **~/.core/nodes.conf** file, not with the
-**.imn** file. Keep this in mind when changing the default services for
-existing node types; it may be better to simply create a new node type. It is
-recommended that you do not change the default built-in node types. The
-**nodes.conf** file can be copied between CORE machines to save your custom
-types.
-
-### Customizing a Service
-
-A service can be fully customized for a particular node. From the node's
-configuration dialog, click on the button next to the service name to invoke
-the service customization dialog for that service.
-The dialog has three tabs for configuring the different aspects of the service:
-files, directories, and startup/shutdown.
-
-**NOTE:**
-   A **yellow** customize icon next to a service indicates that service
-   requires customization (e.g. the *Firewall* service).
-   A **green** customize icon indicates that a custom configuration exists.
-   Click the *Defaults* button when customizing a service to remove any
-   customizations.
-
-The Files tab is used to display or edit the configuration files or scripts that
-are used for this service. Files can be selected from a drop-down list, and
-their contents are displayed in a text entry below. The file contents are
-generated by the CORE daemon based on the network topology that exists at
-the time the customization dialog is invoked.
-
-The Directories tab shows the per-node directories for this service. For the
-default types, CORE nodes share the same filesystem tree, except for these
-per-node directories that are defined by the services. For example, the
-**/var/run/quagga** directory needs to be unique for each node running
-the Zebra service, because Quagga running on each node needs to write separate
-PID files to that directory.
-
-**NOTE:**
-   The **/var/log** and **/var/run** directories are
-   mounted uniquely per-node by default.
-   Per-node mount targets can be found in **/tmp/pycore.nnnnn/nN.conf/**
-   (where *nnnnn* is the session number and *N* is the node number.)
-
-The Startup/shutdown tab lists commands that are used to start and stop this
-service. The startup index allows configuring when this service starts relative
-to the other services enabled for this node; a service with a lower startup
-index value is started before those with higher values. Because shell scripts
-generated by the Files tab will not have execute permissions set, the startup
-commands should include the shell name, with
-something like ```sh script.sh```.
-
-Shutdown commands optionally terminate the process(es) associated with this
-service. Generally they send a kill signal to the running process using the
-*kill* or *killall* commands. If the service does not terminate
-the running processes using a shutdown command, the processes will be killed
-when the *vnoded* daemon is terminated (with *kill -9*) and
-the namespace destroyed. It is a good practice to
-specify shutdown commands, which will allow for proper process termination, and
-for run-time control of stopping and restarting services.
-
-Validate commands are executed following the startup commands. A validate
-command can execute a process or script that should return zero if the service
-has started successfully, and have a non-zero return value for services that
-have had a problem starting. For example, the *pidof* command will check
-if a process is running and return zero when found. When a validate command
-produces a non-zero return value, an exception is generated, which will cause
-an error to be displayed in the Check Emulation Light.
-
-**TIP:**
-   To start, stop, and restart services during run-time, right-click a
-   node and use the *Services...* menu.
-
-### Creating new Services
-
-Services can save time required to configure nodes, especially if a number
-of nodes require similar configuration procedures. New services can be
-introduced to automate tasks.
-
-The easiest way to capture the configuration of a new process into a service
-is by using the **UserDefined** service. This is a blank service where any
-aspect may be customized. The UserDefined service is convenient for testing
-ideas for a service before adding a new service type.
-
-To introduce new service types, a **myservices/** directory exists in the
-user's CORE configuration directory, at **~/.core/myservices/**. A detailed
-**README.txt** file exists in that directory to outline the steps necessary
-for adding a new service. First, you need to create a small Python file that
-defines the service; then the **custom_services_dir** entry must be set
-in the **/etc/core/core.conf** configuration file. A sample is provided in
-the **myservices/** directory.
-
-**NOTE:**
-   The directory name used in **custom_services_dir** should be unique and
-   should not correspond to
-   any existing Python module name. For example, don't use the name **subprocess**
-   or **services**.
-
-If you have created a new service type that may be useful to others, please
-consider contributing it to the CORE project.
->>>>>>> e11ec020
-
 ## Check Emulation Light
 
 The |cel| Check Emulation Light, or CEL, is located in the bottom right-hand corner
